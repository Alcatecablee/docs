import fetch from 'node-fetch';
<<<<<<< HEAD
import { withTimeout } from './utils/retry-with-fallback';
=======
import { retryWithFallback } from './utils/retry-with-fallback';
>>>>>>> 25a13814

export interface AIMessage {
  role: 'system' | 'user' | 'assistant';
  content: string;
}

export interface AIResponse {
  content: string;
  provider: 'deepseek' | 'openai' | 'groq' | 'ollama';
  model: string;
}

interface AIProviderConfig {
  deepseekApiKey?: string;
  openaiApiKey?: string;
  groqApiKey?: string;
  ollamaBaseUrl?: string;
  ollamaModel?: string;
  providerOrder?: string[]; // e.g. ['openai','groq','deepseek','ollama']
}

export class AIProvider {
  private config: AIProviderConfig;

  constructor(config: AIProviderConfig) {
    this.config = config;
  }

  async generateCompletion(
    messages: AIMessage[],
    options: {
      jsonMode?: boolean;
      maxRetries?: number;
      timeoutMs?: number;
    } = {}
  ): Promise<AIResponse> {
<<<<<<< HEAD
    const { jsonMode = false, maxRetries = 3, timeoutMs = 60000 } = options;

    const providers: Array<{
      name: AIResponse['provider'];
      fn: () => Promise<AIResponse>;
      enabled: boolean;
    }> = [
      { name: 'groq', enabled: !!this.config.groqApiKey, fn: () => this.callGroq(messages, jsonMode) },
      { name: 'openai', enabled: !!this.config.openaiApiKey, fn: () => this.callOpenAI(messages, jsonMode) },
      { name: 'deepseek', enabled: !!this.config.deepseekApiKey, fn: () => this.callDeepSeek(messages, jsonMode) },
    ];

    const activeProviders = providers.filter(p => p.enabled);
    if (activeProviders.length === 0) {
      throw new Error('No AI provider API keys configured. Please set GROQ_API_KEY, OPENAI_API_KEY, or DEEPSEEK_API_KEY');
    }

    let lastError: Error | null = null;
    for (const provider of activeProviders) {
      for (let attempt = 0; attempt < Math.max(1, maxRetries); attempt++) {
        try {
          console.log(`🔄 AI call via ${provider.name} (attempt ${attempt + 1}/${maxRetries})`);
          const response = await withTimeout(provider.fn(), timeoutMs, `${provider.name} timed out after ${timeoutMs}ms`);
          console.log(`✅ ${provider.name} succeeded`);
          return response;
        } catch (err) {
          lastError = err as Error;
          console.warn(`⚠️ ${provider.name} attempt ${attempt + 1} failed:`, lastError.message);
          // small linear backoff between attempts
          if (attempt < maxRetries - 1) {
            await new Promise(r => setTimeout(r, 1000 * (attempt + 1)));
          }
        }
      }
      console.log(`❌ ${provider.name} failed after ${maxRetries} attempts, trying next provider...`);
    }

    throw lastError || new Error('All AI providers failed');
=======
    const { jsonMode = false, maxRetries = 3, timeoutMs = 30000 } = options;

    // Build provider call chain based on configured order and available credentials
    const order = (this.config.providerOrder && this.config.providerOrder.length > 0)
      ? this.config.providerOrder
      : ['openai', 'groq', 'deepseek', 'ollama'];

    const providers: Array<() => Promise<AIResponse>> = [];

    for (const p of order) {
      if (p === 'openai' && this.config.openaiApiKey) {
        providers.push(() => this.callOpenAI(messages, jsonMode));
      }
      if (p === 'groq' && this.config.groqApiKey) {
        providers.push(() => this.callGroq(messages, jsonMode));
      }
      if (p === 'deepseek' && this.config.deepseekApiKey) {
        providers.push(() => this.callDeepSeek(messages, jsonMode));
      }
      if (p === 'ollama' && (this.config.ollamaBaseUrl || process.env.OLLAMA_BASE_URL)) {
        providers.push(() => this.callOllama(messages, jsonMode));
      }
    }

    if (providers.length === 0) {
      throw new Error('No AI providers configured. Set at least one of OPENAI_API_KEY, GROQ_API_KEY, DEEPSEEK_API_KEY, or OLLAMA_BASE_URL');
    }

    const result = await retryWithFallback<AIResponse>(providers, {
      maxRetries,
      timeout: timeoutMs,
      cacheResults: false,
    });

    return result.data;
>>>>>>> 25a13814
  }

  private async callDeepSeek(messages: AIMessage[], jsonMode: boolean): Promise<AIResponse> {
    const response = await fetch('https://api.deepseek.com/v1/chat/completions', {
      method: 'POST',
      headers: {
        'Authorization': `Bearer ${this.config.deepseekApiKey}`,
        'Content-Type': 'application/json',
      },
      body: JSON.stringify({
        model: 'deepseek-chat',
        messages,
        ...(jsonMode && { response_format: { type: 'json_object' } }),
      }),
    });

    if (!response.ok) {
      const errorText = await response.text();
      throw new Error(`DeepSeek API error (${response.status}): ${errorText}`);
    }

    const data = await response.json() as any;
    const content = data.choices?.[0]?.message?.content || '';

    return {
      content,
      provider: 'deepseek',
      model: 'deepseek-chat',
    };
  }

  private async callOpenAI(messages: AIMessage[], jsonMode: boolean): Promise<AIResponse> {
    const response = await fetch('https://api.openai.com/v1/chat/completions', {
      method: 'POST',
      headers: {
        'Authorization': `Bearer ${this.config.openaiApiKey}`,
        'Content-Type': 'application/json',
      },
      body: JSON.stringify({
        model: 'gpt-5',
        messages,
        ...(jsonMode && { response_format: { type: 'json_object' } }),
      }),
    });

    if (!response.ok) {
      const errorText = await response.text();
      throw new Error(`OpenAI API error (${response.status}): ${errorText}`);
    }

    const data = await response.json() as any;
    const content = data.choices?.[0]?.message?.content || '';

    return {
      content,
      provider: 'openai',
      model: 'gpt-5',
    };
  }

  private async callGroq(messages: AIMessage[], jsonMode: boolean): Promise<AIResponse> {
    const response = await fetch('https://api.groq.com/openai/v1/chat/completions', {
      method: 'POST',
      headers: {
        'Authorization': `Bearer ${this.config.groqApiKey}`,
        'Content-Type': 'application/json',
      },
      body: JSON.stringify({
        model: 'llama-3.3-70b-versatile',
        messages,
        ...(jsonMode && { response_format: { type: 'json_object' } }),
      }),
    });

    if (!response.ok) {
      const errorText = await response.text();
      throw new Error(`Groq API error (${response.status}): ${errorText}`);
    }

    const data = await response.json() as any;
    const content = data.choices?.[0]?.message?.content || '';

    return {
      content,
      provider: 'groq',
      model: 'llama-3.3-70b-versatile',
    };
  }

  private async callOllama(messages: AIMessage[], jsonMode: boolean): Promise<AIResponse> {
    const baseUrl = (this.config.ollamaBaseUrl || process.env.OLLAMA_BASE_URL || 'http://localhost:11434').replace(/\/$/, '');
    const model = this.config.ollamaModel || process.env.OLLAMA_MODEL || 'llama3.1:8b-instruct';

    const response = await fetch(`${baseUrl}/v1/chat/completions`, {
      method: 'POST',
      headers: {
        'Content-Type': 'application/json',
      },
      body: JSON.stringify({
        model,
        messages,
        // Ollama is OpenAI-compatible; send response_format only when needed
        ...(jsonMode && { response_format: { type: 'json_object' } }),
      }),
    });

    if (!response.ok) {
      const errorText = await response.text();
      throw new Error(`Ollama API error (${response.status}): ${errorText}`);
    }

    const data = await response.json() as any;
    const content = data.choices?.[0]?.message?.content || '';

    return {
      content,
      provider: 'ollama',
      model,
    };
  }

  async parseJSONWithRetry(content: string, retryPrompt: string, maxRetries: number = 3): Promise<any> {
    let lastError: Error | null = null;

    for (let i = 0; i < maxRetries; i++) {
      try {
        const response = await this.generateCompletion(
          [
            { role: 'system', content: 'You are a JSON formatting expert. Fix the provided content to be valid JSON. Return ONLY valid JSON, no markdown formatting or explanations.' },
            { role: 'user', content: `Fix this JSON:\n\n${content}\n\n${retryPrompt}` }
          ],
          { jsonMode: true }
        );

        const parsed = JSON.parse(response.content);
        console.log(`✅ JSON parsed successfully using ${response.provider} (attempt ${i + 1})`);
        return parsed;
      } catch (error) {
        lastError = error as Error;
        console.log(`Retry ${i + 1} failed:`, (error as Error).message);
      }
    }

    throw lastError || new Error('Failed to parse JSON after retries');
  }
}

export function createAIProvider(): AIProvider {
  return new AIProvider({
    deepseekApiKey: process.env.DEEPSEEK_API_KEY,
    openaiApiKey: process.env.OPENAI_API_KEY,
    groqApiKey: process.env.GROQ_API_KEY,
    ollamaBaseUrl: process.env.OLLAMA_BASE_URL,
    ollamaModel: process.env.OLLAMA_MODEL,
    providerOrder: (process.env.AI_PROVIDER_ORDER || '').split(',').map(s => s.trim()).filter(Boolean),
  });
}<|MERGE_RESOLUTION|>--- conflicted
+++ resolved
@@ -1,9 +1,5 @@
 import fetch from 'node-fetch';
-<<<<<<< HEAD
-import { withTimeout } from './utils/retry-with-fallback';
-=======
-import { retryWithFallback } from './utils/retry-with-fallback';
->>>>>>> 25a13814
+import { withTimeout, retryWithFallback } from './utils/retry-with-fallback';
 
 export interface AIMessage {
   role: 'system' | 'user' | 'assistant';
@@ -40,72 +36,32 @@
       timeoutMs?: number;
     } = {}
   ): Promise<AIResponse> {
-<<<<<<< HEAD
     const { jsonMode = false, maxRetries = 3, timeoutMs = 60000 } = options;
 
-    const providers: Array<{
-      name: AIResponse['provider'];
-      fn: () => Promise<AIResponse>;
-      enabled: boolean;
-    }> = [
-      { name: 'groq', enabled: !!this.config.groqApiKey, fn: () => this.callGroq(messages, jsonMode) },
-      { name: 'openai', enabled: !!this.config.openaiApiKey, fn: () => this.callOpenAI(messages, jsonMode) },
-      { name: 'deepseek', enabled: !!this.config.deepseekApiKey, fn: () => this.callDeepSeek(messages, jsonMode) },
-    ];
-
-    const activeProviders = providers.filter(p => p.enabled);
-    if (activeProviders.length === 0) {
-      throw new Error('No AI provider API keys configured. Please set GROQ_API_KEY, OPENAI_API_KEY, or DEEPSEEK_API_KEY');
-    }
-
-    let lastError: Error | null = null;
-    for (const provider of activeProviders) {
-      for (let attempt = 0; attempt < Math.max(1, maxRetries); attempt++) {
-        try {
-          console.log(`🔄 AI call via ${provider.name} (attempt ${attempt + 1}/${maxRetries})`);
-          const response = await withTimeout(provider.fn(), timeoutMs, `${provider.name} timed out after ${timeoutMs}ms`);
-          console.log(`✅ ${provider.name} succeeded`);
-          return response;
-        } catch (err) {
-          lastError = err as Error;
-          console.warn(`⚠️ ${provider.name} attempt ${attempt + 1} failed:`, lastError.message);
-          // small linear backoff between attempts
-          if (attempt < maxRetries - 1) {
-            await new Promise(r => setTimeout(r, 1000 * (attempt + 1)));
-          }
-        }
-      }
-      console.log(`❌ ${provider.name} failed after ${maxRetries} attempts, trying next provider...`);
-    }
-
-    throw lastError || new Error('All AI providers failed');
-=======
-    const { jsonMode = false, maxRetries = 3, timeoutMs = 30000 } = options;
-
-    // Build provider call chain based on configured order and available credentials
+    // Build provider order from config with sensible default
     const order = (this.config.providerOrder && this.config.providerOrder.length > 0)
       ? this.config.providerOrder
-      : ['openai', 'groq', 'deepseek', 'ollama'];
+      : ['groq', 'openai', 'deepseek', 'ollama'];
 
     const providers: Array<() => Promise<AIResponse>> = [];
 
     for (const p of order) {
+      if (p === 'groq' && this.config.groqApiKey) {
+        providers.push(() => withTimeout(this.callGroq(messages, jsonMode), timeoutMs, 'groq timed out'));
+      }
       if (p === 'openai' && this.config.openaiApiKey) {
-        providers.push(() => this.callOpenAI(messages, jsonMode));
-      }
-      if (p === 'groq' && this.config.groqApiKey) {
-        providers.push(() => this.callGroq(messages, jsonMode));
+        providers.push(() => withTimeout(this.callOpenAI(messages, jsonMode), timeoutMs, 'openai timed out'));
       }
       if (p === 'deepseek' && this.config.deepseekApiKey) {
-        providers.push(() => this.callDeepSeek(messages, jsonMode));
+        providers.push(() => withTimeout(this.callDeepSeek(messages, jsonMode), timeoutMs, 'deepseek timed out'));
       }
       if (p === 'ollama' && (this.config.ollamaBaseUrl || process.env.OLLAMA_BASE_URL)) {
-        providers.push(() => this.callOllama(messages, jsonMode));
+        providers.push(() => withTimeout(this.callOllama(messages, jsonMode), timeoutMs, 'ollama timed out'));
       }
     }
 
     if (providers.length === 0) {
-      throw new Error('No AI providers configured. Set at least one of OPENAI_API_KEY, GROQ_API_KEY, DEEPSEEK_API_KEY, or OLLAMA_BASE_URL');
+      throw new Error('No AI providers configured. Set at least one of GROQ_API_KEY, OPENAI_API_KEY, DEEPSEEK_API_KEY, or OLLAMA_BASE_URL');
     }
 
     const result = await retryWithFallback<AIResponse>(providers, {
@@ -115,7 +71,6 @@
     });
 
     return result.data;
->>>>>>> 25a13814
   }
 
   private async callDeepSeek(messages: AIMessage[], jsonMode: boolean): Promise<AIResponse> {
